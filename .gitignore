--- conflicted
+++ resolved
@@ -162,34 +162,7 @@
 .ipynb_checkpoints/
 .profile
 
-<<<<<<< HEAD
 # Alembic bytecode cache
-alembic/versions/__pycache__/
-=======
-# --- extra ignores (project hardening) ---
-# any virtualenvs with version suffixes
-venv*/
-**/venv*/
-**/.venv*/
-**/Scripts/
-
-# local sqlite/db files anywhere
-**/*.db
-**/*.sqlite
-**/*.sqlite3
-**/*.sqlite-wal
-**/*.sqlite-shm
-
-# local dev databases by name
-smartsell.db
-test.db
-
-# OS/PowerShell artifacts
-*.ps1
-*.bat
-*.cmd
-
-# Alembic bytecode cache (версии сами коммитим!)
 alembic/versions/__pycache__/
 
 # pytest junit xml (на случай CI)
@@ -200,5 +173,4 @@
 *.pid
 *.pid.lock
 # ignore alembic backup artifacts
-migrations/versions/*bak_*
->>>>>>> 755d04ee
+migrations/versions/*bak_*