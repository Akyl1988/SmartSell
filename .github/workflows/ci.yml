--- conflicted
+++ resolved
@@ -13,7 +13,8 @@
           POSTGRES_DB: smartsell2
           POSTGRES_USER: postgres
           POSTGRES_PASSWORD: postgres
-        ports: ["5432:5432"]
+        ports:
+          - "5432:5432"
         options: >-
           --health-cmd pg_isready
           --health-interval 10s
@@ -32,19 +33,8 @@
         run: |
           python -m pip install --upgrade pip
           pip install -r requirements.txt
-          pip install fastapi uvicorn pytest pytest-cov
 
       - name: Run tests
-<<<<<<< HEAD
-        run: pytest --cov
         env:
           PYTHONPATH: ${{ github.workspace }}
-      - name: Format check
-        run: black --check .
-      - name: Ruff lint
-        run: ruff .
-      - name: Mypy type-check
-        run: mypy .
-=======
-        run: PYTHONPATH=. pytest --cov
->>>>>>> b26dbaf6
+        run: pytest -q --cov