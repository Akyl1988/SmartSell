--- conflicted
+++ resolved
@@ -1,60 +1,3 @@
-<<<<<<< HEAD
-# Global defaults
-* text=auto eol=lf working-tree-encoding=UTF-8
-
-# Python
-*.py     text eol=lf
-
-# Config / CI
-*.yml    text eol=lf
-*.yaml   text eol=lf
-*.toml   text eol=lf
-*.json   text eol=lf
-*.env    text eol=lf
-*.ini    text eol=lf
-*.cfg    text eol=lf
-
-# Shell / scripts
-*.sh     text eol=lf
-*.ps1    text eol=crlf working-tree-encoding=UTF-8
-*.bat    text eol=crlf working-tree-encoding=UTF-8
-*.cmd    text eol=crlf working-tree-encoding=UTF-8
-
-# Web / frontend
-*.js     text eol=lf
-*.mjs    text eol=lf
-*.cjs    text eol=lf
-*.ts     text eol=lf
-*.jsx    text eol=lf
-*.tsx    text eol=lf
-*.css    text eol=lf
-*.scss   text eol=lf
-*.sass   text eol=lf
-*.less   text eol=lf
-*.html   text eol=lf
-*.svg    text eol=lf
-
-# Docs
-*.md     text eol=lf
-*.rst    text eol=lf
-*.txt    text eol=lf
-LICENSE  text eol=lf
-
-# Data (text)
-*.sql    text eol=lf
-*.csv    text eol=lf
-*.tsv    text eol=lf
-
-# Binary (never recode/diff)
-*.png *.jpg *.jpeg *.gif *.webp *.ico *.pdf -text -diff
-*.zip *.tar *.gz *.bz2 *.xz *.7z *.rar       -text -diff
-*.mp3 *.wav *.flac *.ogg *.mp4 *.mov *.avi *.wmv -text -diff
-*.wasm -text -diff
-*.ttf *.otf *.woff *.woff2 -text -diff
-
-# Binary DB snapshots
-*.sqlite* *.db *.bak *.dmp *.dump -text -diff
-=======
 ﻿# normalize line endings in repo to LF
 * text=auto eol=lf
 
@@ -69,5 +12,4 @@
 # scripts on Windows: позволим CRLF в bat/cmd/ps1
 *.bat eol=crlf
 *.cmd eol=crlf
-*.ps1 eol=crlf
->>>>>>> 755d04ee
+*.ps1 eol=crlf